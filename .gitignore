--- conflicted
+++ resolved
@@ -1,7 +1,3 @@
 /target
 /Cargo.lock
-<<<<<<< HEAD
-/memo.md
-=======
->>>>>>> 97ef0b8c
 /TODO.md