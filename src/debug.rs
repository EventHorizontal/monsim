<<<<<<< HEAD
pub fn debug_log_to_file(message: &str) -> std::io::Result<()> {
    use std::fs::{read_to_string, write};
=======

pub fn write_debug_to_file(message: String) -> std::io::Result<()> {
	use std::fs::{read_to_string, write};
>>>>>>> f76dcd92
    let debug_file_result = read_to_string("debug_output.txt");
    match debug_file_result {
        Ok(mut debug_file) => {
            debug_file.push_str(&message);
            debug_file.push_str("\n");
            write("debug_output.txt", debug_file)?;
        }
        Err(e) => match e.kind() {
            std::io::ErrorKind::NotFound => {
                let mut debug_file = String::new();
                debug_file.push_str(&format![
                    "debug_output.txt creation time: {}\n",
                    chrono::Local::now()
                ]);
                debug_file.push_str(&message);
                debug_file.push_str("\n");
                write("debug_output.txt", debug_file)?;
            }
            _ => return Err(e),
        },
    }
    Ok(())
}

#[macro_export]
#[cfg(feature = "debug")]
macro_rules! debug_to_file {
	($x: expr) => {
		crate::debug::write_debug_to_file(format!["[{}:{}:{}]: {} = {:#?}", std::file!(), std::line!(), std::column!(), stringify!($x), $x.clone()])
	};
}<|MERGE_RESOLUTION|>--- conflicted
+++ resolved
@@ -1,11 +1,6 @@
-<<<<<<< HEAD
-pub fn debug_log_to_file(message: &str) -> std::io::Result<()> {
-    use std::fs::{read_to_string, write};
-=======
 
 pub fn write_debug_to_file(message: String) -> std::io::Result<()> {
 	use std::fs::{read_to_string, write};
->>>>>>> f76dcd92
     let debug_file_result = read_to_string("debug_output.txt");
     match debug_file_result {
         Ok(mut debug_file) => {
